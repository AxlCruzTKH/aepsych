--- conflicted
+++ resolved
@@ -20,15 +20,9 @@
 import pandas as pd
 import torch
 from aepsych.config import Config
-<<<<<<< HEAD
-from aepsych.server.sockets import createSocket, DummySocket
-=======
 from aepsych.server.sockets import BAD_REQUEST, createSocket, DummySocket
->>>>>>> 94eaecf7
 from aepsych.strategy import SequentialStrategy
 from aepsych.version import __version__
-
-BAD_REQUEST = "bad request"
 
 logger = utils_logging.getLogger(logging.INFO)
 DEFAULT_DESC = "default description"
